/* ScummVM - Graphic Adventure Engine
 *
 * ScummVM is the legal property of its developers, whose names
 * are too numerous to list here. Please refer to the COPYRIGHT
 * file distributed with this source distribution.
 *
 * This program is free software; you can redistribute it and/or
 * modify it under the terms of the GNU General Public License
 * as published by the Free Software Foundation; either version 2
 * of the License, or (at your option) any later version.

 * This program is distributed in the hope that it will be useful,
 * but WITHOUT ANY WARRANTY; without even the implied warranty of
 * MERCHANTABILITY or FITNESS FOR A PARTICULAR PURPOSE.  See the
 * GNU General Public License for more details.

 * You should have received a copy of the GNU General Public License
 * along with this program; if not, write to the Free Software
 * Foundation, Inc., 51 Franklin Street, Fifth Floor, Boston, MA 02110-1301, USA.
 *
 * $URL$
 * $Id$
 *
 */

#ifndef SKY_SCREEN_H
#define SKY_SCREEN_H


#include "common/scummsys.h"
#include "sky/skydefs.h"

class OSystem;
namespace Common {
	struct Rect;
}

namespace Sky {

class Disk;
class SkyEngine;
class SkyCompact;
struct Compact;
struct DataFileHeader;

#define SCROLL_JUMP		16
#define VGA_COLOURS		256
<<<<<<< HEAD
#define GAME_COLOURS	240
#define SEQ_DELAY		3
=======
#define GAME_COLOURS		240
>>>>>>> 12fd5092

#define FORE 1
#define BACK 0

typedef struct {
	uint16 yCood;
	Compact *compact;
	DataFileHeader *sprite;
} StSortList;

class Screen {
public:
	Screen(OSystem *pSystem, Disk *pDisk, SkyCompact *skyCompact);
	~Screen();
	void setPalette(uint8 *pal);
	void setPaletteEndian(uint8 *pal);
	void setPalette(uint16 fileNum);
	void paletteFadeUp(uint8 *pal);
	void paletteFadeUp(uint16 fileNr);

	void showScreen(uint16 fileNum);
	void showScreen(uint8 *pScreen);

	void handleTimer();
	void startSequence(uint16 fileNum);
	void startSequenceItem(uint16 itemNum);
	void stopSequence();
	bool sequenceRunning() { return _seqInfo.running; }
	void processSequence();
	void waitForSequence();
	uint32 seqFramesLeft() { return _seqInfo.framesLeft; }
	uint8 *giveCurrent() { return _currentScreen; }
	void halvePalette();

	//- regular screen.asm routines
	void forceRefresh() { memset(_gameGrid, 0x80, GRID_X * GRID_Y); }
	void fnFadeUp(uint32 palNum, uint32 scroll);
	void fnFadeDown(uint32 scroll);
	void fnDrawScreen(uint32 palette, uint32 scroll);
	void clearScreen();
	void setFocusRectangle(const Common::Rect& rect);

	void recreate();
	void flip(bool doUpdate = true);

	void spriteEngine();

	void paintBox(uint16 x, uint16 y);
	void showGrid(uint8 *gridBuf);

private:
	OSystem *_system;
	Disk *_skyDisk;
	SkyCompact *_skyCompact;
	static uint8 _top16Colours[16 * 3];
	uint8 _palette[VGA_COLOURS * 3];
	uint32 _currentPalette;
	uint8 _seqGrid[20 * 12];

	void waitForTick();

	uint8 *_gameGrid;
	uint8 *_currentScreen;
	uint8 *_scrollScreen;
	struct {
		uint32 nextFrame;
		uint32 framesLeft;
		uint8 *seqData;
		uint8 *seqDataPos;
		volatile bool running;
		bool runningItem; // when playing an item, don't free it afterwards.
	} _seqInfo;

	//- more regular screen.asm + layer.asm routines
	void convertPalette(uint8 *inPal, uint8* outPal);
	void palette_fadedown_helper(uint8 *pal, uint num);

	//- sprite.asm routines
	// fixme: get rid of these globals
	uint32 _sprWidth, _sprHeight, _sprX, _sprY, _maskX1, _maskX2;
	void doSprites(uint8 layer);
	void sortSprites();
	void drawSprite(uint8 *spriteData, Compact *sprCompact);
	void verticalMask();
	void vertMaskSub(uint16 *grid, uint32 gridOfs, uint8 *screenPtr, uint32 layerId);
	void vectorToGame(uint8 gridVal);
};

} // End of namespace Sky

#endif //SKYSCREEN_H<|MERGE_RESOLUTION|>--- conflicted
+++ resolved
@@ -45,12 +45,7 @@
 
 #define SCROLL_JUMP		16
 #define VGA_COLOURS		256
-<<<<<<< HEAD
-#define GAME_COLOURS	240
-#define SEQ_DELAY		3
-=======
 #define GAME_COLOURS		240
->>>>>>> 12fd5092
 
 #define FORE 1
 #define BACK 0
