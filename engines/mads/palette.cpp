--- conflicted
+++ resolved
@@ -340,11 +340,7 @@
 			if ((!(*flagsP & 1) || flag) && !(*flagsP & 2)) {
 				if (!memcmp(palP, rgb, 3)) {
 					*flagsP |= mask;
-<<<<<<< HEAD
-					
-=======
-
->>>>>>> 141ff4d0
+
 					if (palIndex)
 						*palIndex = result;
 					match = true;
