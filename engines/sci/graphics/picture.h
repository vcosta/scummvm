--- conflicted
+++ resolved
@@ -32,6 +32,12 @@
 #define SCI_PATTERN_CODE_USE_TEXTURE 0x20
 #define SCI_PATTERN_CODE_PENSIZE 0x07
 
+enum {
+	SCI_PICTURE_TYPE_REGULAR		= 0,
+	SCI_PICTURE_TYPE_SCI11		= 1,
+	SCI_PICTURE_TYPE_SCI32		= 2
+};
+
 class GfxPorts;
 class GfxScreen;
 class GfxPalette;
@@ -61,11 +67,7 @@
 	void initData(GuiResourceId resourceId);
 	void reset();
 	void drawSci11Vga();
-<<<<<<< HEAD
-	void drawCelData(byte *inbuffer, int size, int headerPos, int rlePos, int literalPos, int16 callerX, int16 callerY, bool hasSci32Header);
-=======
 	void drawCelData(byte *inbuffer, int size, int headerPos, int rlePos, int literalPos, int16 drawX, int16 drawY, int16 pictureX);
->>>>>>> fffec23a
 	void drawVectorData(byte *data, int size);
 	bool vectorIsNonOpcode(byte pixel);
 	void vectorGetAbsCoords(byte *data, int &curPos, int16 &x, int16 &y);
@@ -88,6 +90,7 @@
 
 	int16 _resourceId;
 	Resource *_resource;
+	int _resourceType;
 
 	int16 _animationNr;
 	bool _mirroredFlag;
