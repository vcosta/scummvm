--- conflicted
+++ resolved
@@ -36,9 +36,6 @@
 #include "sci/sound/music.h"
 
 namespace Sci {
-
-// When defined, volume fading immediately sets the final sound volume
-#define DISABLE_VOLUME_FADING
 
 SciMusic::SciMusic(SciVersion soundVersion)
 	: _soundVersion(soundVersion), _soundOn(true), _masterVolume(0) {
@@ -154,8 +151,6 @@
 }
 
 void SciMusic::pauseAll(bool pause) {
-	Common::StackLock lock(_mutex);
-
 	const MusicList::iterator end = _playList.end();
 	for (MusicList::iterator i = _playList.begin(); i != end; ++i) {
 		soundToggle(*i, pause);
@@ -217,18 +212,15 @@
 	_pMidiDrv->setReverb(reverb);
 }
 
-static int f_compare(const void *arg1, const void *arg2) {
-	return ((const MusicEntry *)arg2)->priority - ((const MusicEntry *)arg1)->priority;
+static bool musicEntryCompare(const MusicEntry *l, const MusicEntry *r) {
+	return (l->priority > r->priority);
 }
 
 void SciMusic::sortPlayList() {
-	MusicEntry ** pData = _playList.begin();
-	qsort(pData, _playList.size(), sizeof(MusicEntry *), &f_compare);
-}
-<<<<<<< HEAD
-=======
-
->>>>>>> fffec23a
+	// Sort the play list in descending priority order
+	Common::sort(_playList.begin(), _playList.end(), musicEntryCompare);
+}
+
 void SciMusic::soundInitSnd(MusicEntry *pSnd) {
 	int channelFilterMask = 0;
 	SoundResource::Track *track = pSnd->soundRes->getTrackByType(_pMidiDrv->getPlayId());
@@ -322,14 +314,14 @@
 
 	uint playListCount = _playList.size();
 	uint playListNo = playListCount;
-	bool alreadyPlaying = false;
+	MusicEntry *alreadyPlaying = NULL;
 
 	// searching if sound is already in _playList
 	for (uint i = 0; i < playListCount; i++) {
 		if (_playList[i] == pSnd)
 			playListNo = i;
 		if ((_playList[i]->status == kSoundPlaying) && (_playList[i]->pMidiParser))
-			alreadyPlaying = true;
+			alreadyPlaying = _playList[i];
 	}
 	if (playListNo == playListCount) { // not found
 		_playList.push_back(pSnd);
@@ -340,15 +332,6 @@
 
 	if (pSnd->pMidiParser) {
 		if ((_soundVersion <= SCI_VERSION_0_LATE) && (alreadyPlaying)) {
-<<<<<<< HEAD
-			// if any music is already playing, SCI0 queues music and plays it after the current music has finished
-			//  done by SoundCommandParser::updateSci0Cues()
-			// Example of such case: iceman room 14
-			// FIXME: this code is supposed to also take a look at priority and pause currently playing sound accordingly
-			pSnd->isQueued = true;
-			pSnd->status = kSoundPaused;
-			return;
-=======
 			// Music already playing in SCI0?
 			if (pSnd->priority > alreadyPlaying->priority) {
 				// And new priority higher? pause previous music and play new one immediately.
@@ -363,7 +346,6 @@
 				pSnd->status = kSoundPaused;
 				return;
 			}
->>>>>>> fffec23a
 		}
 	}
 
@@ -407,6 +389,8 @@
 void SciMusic::soundStop(MusicEntry *pSnd) {
 	SoundStatus previousStatus = pSnd->status;
 	pSnd->status = kSoundStopped;
+	if (_soundVersion <= SCI_VERSION_0_LATE)
+		pSnd->isQueued = false;
 	if (pSnd->pStreamAud)
 		_pMixer->stopHandle(pSnd->hCurrentAud);
 
@@ -506,7 +490,12 @@
 		return;
 	if (pSnd->status != kSoundPaused)
 		return;
-	soundPlay(pSnd);
+	if (pSnd->pStreamAud) {
+		_pMixer->pauseHandle(pSnd->hCurrentAud, false);
+		pSnd->status = kSoundPlaying;
+	} else {
+		soundPlay(pSnd);
+	}
 }
 
 void SciMusic::soundToggle(MusicEntry *pSnd, bool pause) {
@@ -666,15 +655,6 @@
 
 		// Only process MIDI streams in this thread, not digital sound effects
 		if (pMidiParser) {
-<<<<<<< HEAD
-#ifdef DISABLE_VOLUME_FADING
-			// Signal fading to stop...
-			volume = fadeTo;
-			fadeStep = 0;
-			fadeCompleted = true;
-#endif
-=======
->>>>>>> fffec23a
 			pMidiParser->setVolume(volume);
 		}
 
