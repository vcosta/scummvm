/* ScummVM - Graphic Adventure Engine
 *
 * ScummVM is the legal property of its developers, whose names
 * are too numerous to list here. Please refer to the COPYRIGHT
 * file distributed with this source distribution.
 *
 * This program is free software; you can redistribute it and/or
 * modify it under the terms of the GNU General Public License
 * as published by the Free Software Foundation; either version 2
 * of the License, or (at your option) any later version.

 * This program is distributed in the hope that it will be useful,
 * but WITHOUT ANY WARRANTY; without even the implied warranty of
 * MERCHANTABILITY or FITNESS FOR A PARTICULAR PURPOSE.  See the
 * GNU General Public License for more details.

 * You should have received a copy of the GNU General Public License
 * along with this program; if not, write to the Free Software
 * Foundation, Inc., 51 Franklin Street, Fifth Floor, Boston, MA 02110-1301, USA.
 *
 * $URL$
 * $Id$
 *
 */

#ifndef SCI_ENGINE_SAVEGAME_H
#define SCI_ENGINE_SAVEGAME_H

#include "common/scummsys.h"
#include "common/str.h"

#include "sci/sci.h"

namespace Sci {

struct EngineState;

enum {
<<<<<<< HEAD
	CURRENT_SAVEGAME_VERSION = 19,
	MINIMUM_SAVEGAME_VERSION = 9
=======
	CURRENT_SAVEGAME_VERSION = 24,
	MINIMUM_SAVEGAME_VERSION = 14
>>>>>>> fffec23a
};

// Savegame metadata
struct SavegameMetadata {
	Common::String savegame_name;
	int savegame_version;
	Common::String game_version;
	int savegame_date;
	int savegame_time;
	uint16 game_object_offset;
	uint16 script0_size;
};


/**
 * Saves a game state to the hard disk in a portable way.
 * @param s			The state to save
 * @param save		The stream to save to
 * @param savename	The description of the savegame
 * @return 0 on success, 1 otherwise
 */
bool gamestate_save(EngineState *s, Common::WriteStream *save, const char *savename, const char *version);

/**
 * Restores a game state from a directory.
 * @param s			An older state from the same game
 * @param dirname	The subdirectory to restore from
 */
void gamestate_restore(EngineState *s, Common::SeekableReadStream *save);

/**
 * Read the header from a savegame.
 */
bool get_savegame_metadata(Common::SeekableReadStream* stream, SavegameMetadata* meta);


} // End of namespace Sci

#endif // SCI_ENGINE_SAVEGAME_H<|MERGE_RESOLUTION|>--- conflicted
+++ resolved
@@ -36,13 +36,8 @@
 struct EngineState;
 
 enum {
-<<<<<<< HEAD
-	CURRENT_SAVEGAME_VERSION = 19,
-	MINIMUM_SAVEGAME_VERSION = 9
-=======
 	CURRENT_SAVEGAME_VERSION = 24,
 	MINIMUM_SAVEGAME_VERSION = 14
->>>>>>> fffec23a
 };
 
 // Savegame metadata
