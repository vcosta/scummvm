--- conflicted
+++ resolved
@@ -313,48 +313,7 @@
 	}
 
 	switch (data->_event) {
-<<<<<<< HEAD
-	case kEvAction:
-		debugC(2, kDebugInput, "processInput: kEvAction");
-		_input->stopHovering();
-		pauseJobs();
-		runZone(data->_zone);
-		resumeJobs();
-		break;
-
-	case kEvOpenInventory:
-		_input->stopHovering();
-		if (hitZone(kZoneYou, data->_mousePos.x, data->_mousePos.y) == 0) {
-			setArrowCursor();
-		}
-		pauseJobs();
-		openInventory();
-		break;
-
-	case kEvCloseInventory: // closes inventory and possibly select item
-		closeInventory();
-		setInventoryCursor(data->_inventoryIndex);
-		resumeJobs();
-		break;
-
-	case kEvHoverInventory:
-		highlightInventoryItem(data->_inventoryIndex);						// enable
-		break;
-
-	case kEvWalk:
-		debugC(2, kDebugInput, "processInput: kEvWalk");
-		_input->stopHovering();
-		setArrowCursor();
-		_char.scheduleWalk(data->_mousePos.x, data->_mousePos.y);
-		break;
-
-	case kEvQuitGame:
-		_quit = true;
-		_vm->quitGame();
-		break;
-
-=======
->>>>>>> 4f5479ee
+
 	case kEvSaveGame:
 		_input->stopHovering();
 		saveGame();
@@ -378,28 +337,19 @@
 	if (_vm->quit())
 		return;
 
-<<<<<<< HEAD
-	if (_input->_inputMode == Input::kInputModeDialogue) {
-		runDialogueFrame();
-	} else {
-		if (data->_event != kEvNone) {
-			processInput(data);
-		}
-
-		if (_vm->quit())
-			return;
-=======
 	runGuiFrame();
 	runDialogueFrame();
 	runCommentFrame();
->>>>>>> 4f5479ee
+
+	if (_vm->quit())
+		return;
 
 	if (_input->_inputMode == Input::kInputModeGame) {
 		processInput(data);
 		runPendingZones();
 
-	if (_vm->quit())
-		return;
+		if (_vm->quit())
+			return;
 
 		if (_engineFlags & kEngineChangeLocation) {
 			changeLocation(_location._name);
