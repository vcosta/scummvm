--- conflicted
+++ resolved
@@ -15,12 +15,9 @@
 	ringworld_scenes2.o \
 	ringworld_scenes3.o \
 	ringworld_scenes4.o \
-<<<<<<< HEAD
+	ringworld_scenes5.o \
 	ringworld_scenes8.o \
 	ringworld_scenes10.o \
-=======
-	ringworld_scenes5.o \
->>>>>>> 4c804b9d
 	saveload.o \
 	scenes.o \
 	sound.o \
